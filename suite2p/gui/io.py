--- conflicted
+++ resolved
@@ -476,10 +476,6 @@
     tryagain = QMessageBox.question(
         parent, "ERROR", Text, QMessageBox.Yes | QMessageBox.No
     )
-<<<<<<< HEAD
-    if tryagain == QtGui.QMessageBox.Yes:
-        load_dialog(parent)
-=======
+
     if tryagain == QMessageBox.Yes:
-        parent.load_dialog()
->>>>>>> a6528742
+        load_dialog(parent)