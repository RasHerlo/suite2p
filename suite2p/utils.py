--- conflicted
+++ resolved
@@ -310,11 +310,7 @@
                     im2write = im[np.arange(int(i0)+1-nfunc, nframes, nplanes*nchannels),:,:].astype(np.int16)
                     reg_file_chan2[j].write(bytearray(im2write))
                     ops1[j]['meanImg_chan2'] += im2write.astype(np.float32).sum(axis=0)
-<<<<<<< HEAD
-                #ops1[j]['nframes']+= im2write.shape[0]
-=======
-
->>>>>>> f51f2f83
+
             iplane = (iplane-nframes/nchannels)%nplanes
             ix+=nframes
     print(ops1[0]['nframes'])
