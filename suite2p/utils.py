--- conflicted
+++ resolved
@@ -271,12 +271,8 @@
                     im2write = im[np.arange(int(i0)+1-nfunc, nframes, nplanes*nchannels),:,:].astype(np.int16)
                     reg_file_chan2[j].write(bytearray(im2write))
                     ops1[j]['meanImg_chan2'] += im2write.astype(np.float32).sum(axis=0)
-<<<<<<< HEAD
                 ops1[j]['nframes']+= im2write.shape[0]
             iplane = (iplane-nframes/nchannels)%nplanes
-=======
-            iplane = (iplane - nframes/nchannels) % nplanes
->>>>>>> aa516fdd
             ix+=nframes
     print(ops1[0]['nframes'])
     # write ops files
@@ -481,7 +477,7 @@
     # if second channel, detect bright cells in second channel
     #if 'meanImg_chan2' in ops:
         #ops, stat = chan2detect.detect(ops, stat)
-        
+
     # add enhanced mean image
     ops = enhanced_mean_image(ops)
     # save ops
