--- conflicted
+++ resolved
@@ -265,11 +265,7 @@
                     reg_file_chan2[j].write(bytearray(im2write))
                     ops1[j]['meanImg_chan2'] += im2write.astype(np.float32).sum(axis=0)
                 ops1[j]['nframes']+= im2write.shape[0]
-<<<<<<< HEAD
-            iplane = (iplane - nframes/nchannels) % nplanes
-=======
             iplane = (iplane-nframes/nchannels)%nplanes
->>>>>>> fb3b0f30
             ix+=nframes
     # write ops files
     do_registration = ops['do_registration']
