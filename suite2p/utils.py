--- conflicted
+++ resolved
@@ -915,19 +915,12 @@
 
     return ops
 
-<<<<<<< HEAD
-def sample_frames(ops, ix, reg_file):
-    """ returns frames ```ix``` from ```ops['reg_file']```
-        frames are cropped by ```ops['yrange']``` and ```ops['xrange']```
-    """
-=======
 def sample_frames(ops, ix, reg_file, crop=True):
     ''' get frames ix from reg_file
         frames are cropped by ops['yrange'] and ops['xrange']
     '''
     bad_frames = ops['badframes']
     ix = ix[bad_frames[ix]==0]
->>>>>>> 35c7e6b1
     Ly = ops['Ly']
     Lx = ops['Lx']
     nbytesread =  np.int64(Ly*Lx*2)
