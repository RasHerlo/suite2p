--- conflicted
+++ resolved
@@ -158,27 +158,7 @@
         stat[k]['skew'] = sk[k]
         stat[k]['std'] = sd[k]
 
-    if len(stat) > 0:
-<<<<<<< HEAD
-        ic = np.ones(len(stat), np.bool)
-=======
-        user_dir = pathlib.Path.home().joinpath('.suite2p')
-        classfile = user_dir.joinpath('classifiers', 'classifier_user.npy')
-        if not os.path.isfile(classfile):
-            s2p_dir = pathlib.Path(suite2p.__file__).parent
-            classfile = os.fspath(s2p_dir.joinpath('classifiers', 'classifier.npy'))
-        print('NOTE: applying classifier %s'%classfile)
-        iscell = classification.Classifier(classfile, keys=['npix_norm', 'compact', 'skew']).run(stat)
-        if 'preclassify' in ops and ops['preclassify'] > 0.0:
-            ic = (iscell[:,0]>ops['preclassify']).flatten().astype(np.bool)
-            stat = np.array(stat)
-            stat = stat[ic]
-            iscell = iscell[ic]
-            print('After classification with threshold %0.2f, %d ROIs remain'%(ops['preclassify'], len(stat)))
-        else:
-            ic = np.ones(len(stat), np.bool)
->>>>>>> 42b615fa
-    else:
+    if len(stat) == 0:
         raise ValueError("Stat array should not be of length 0.")
 
     fpath = ops['save_path']
@@ -186,24 +166,16 @@
 
     # if second channel, detect bright cells in second channel
     if 'meanImg_chan2' in ops:
-<<<<<<< HEAD
-=======
-        if 'chan2_thres' not in ops:
-            ops['chan2_thres'] = 0.65
-        ops, redcell = chan2detect.detect(ops, stat)
-        #redcell = np.zeros((len(stat),2))
-        np.save(os.path.join(fpath, 'redcell.npy'), redcell)
->>>>>>> 42b615fa
-        np.save(os.path.join(fpath, 'F_chan2.npy'), F_chan2[ic])
-        np.save(os.path.join(fpath, 'Fneu_chan2.npy'), Fneu_chan2[ic])
+        np.save(os.path.join(fpath, 'F_chan2.npy'), F_chan2)
+        np.save(os.path.join(fpath, 'Fneu_chan2.npy'), Fneu_chan2)
 
     # add enhanced mean image
     ops = enhanced_mean_image(ops)
     # save ops
     np.save(ops['ops_path'], ops)
     # save results
-    np.save(os.path.join(fpath,'F.npy'), F[ic])
-    np.save(os.path.join(fpath,'Fneu.npy'), Fneu[ic])
+    np.save(os.path.join(fpath,'F.npy'), F)
+    np.save(os.path.join(fpath,'Fneu.npy'), Fneu)
 
     return ops, stat
 
