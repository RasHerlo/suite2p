import numpy as np
import pyqtgraph as pg
from scipy.ndimage import filters
from scipy.ndimage import gaussian_filter
from scipy import signal
from scipy import ndimage
import math
from matplotlib.colors import hsv_to_rgb


def plot_colorbar(parent, bid):
    if bid==0:
        parent.colorbar.setImage(np.zeros((20,100,3)))
    else:
        parent.colorbar.setImage(parent.colormat)
    for k in range(3):
        parent.clabel[k].setText('%1.2f'%parent.clabels[bid][k])

def plot_trace(parent):
    parent.p3.clear()
    ax = parent.p3.getAxis('left')
    if len(parent.imerge)==1:
        n = parent.imerge[0]
        f = parent.Fcell[n,:]
        fneu = parent.Fneu[n,:]
        sp = parent.Spks[n,:]
        fmax = np.maximum(f.max(), fneu.max())
        fmin = np.minimum(f.min(), fneu.min())
        #sp from 0 to fmax
        sp /= sp.max()
        sp *= fmax# - fmin
        #sp += fmin
        parent.p3.plot(parent.trange,f,pen='b')
        parent.p3.plot(parent.trange,fneu,pen='r')
        parent.p3.plot(parent.trange,sp,pen=(255,255,255,100))
        parent.fmin=fmin
        parent.fmax=fmax
        ax.setTicks(None)
    else:
        kspace = 0.5
        ttick = list()
        pmerge = parent.imerge[:np.minimum(len(parent.imerge),40)]
        k=len(pmerge)-1
        for n in pmerge[::-1]:
            f = parent.Fcell[n,:]
            fneu = parent.Fneu[n,:]
            sp = parent.Spks[n,:]
            fmax = np.maximum(f.max(), fneu.max())
            fmin = np.minimum(f.min(), fneu.min())
            f = (f - fmin) / (fmax - fmin)
            fneu = (fneu - fmin) / (fmax - fmin)
            sp = (sp - sp.min()) / (sp.max() - sp.min())
            rgb = hsv_to_rgb([parent.ops_plot[3][n,0],1,1])*255
            parent.p3.plot(parent.trange,f+k*kspace,pen=rgb)
            ttick.append((k*kspace+f.mean(), str(n)))
            #parent.p3.plot([0,parent.trange[-1]*.001],
            #               [k*kspace+f.mean(),k*kspace+f.mean()],
            #               pen=pg.mkPen(rgb,width=4))
            #parent.p3.addItem(pg.TextItem(str(n),color=(100,100,100),anchor=(-5,0.5)))
            k-=1
        parent.fmin=0#-(k-1)*0.5
        parent.fmax=(len(pmerge)+1)*kspace
        ax.setTicks([ttick])
    parent.p3.setXRange(0,parent.Fcell.shape[1])
    parent.p3.setYRange(parent.fmin,parent.fmax)

def plot_masks(parent,M):
    parent.img1.setImage(M[0],levels=(0.0,1.0))
    parent.img2.setImage(M[1],levels=(0.0,1.0))
    parent.img1.show()
    parent.img2.show()

def init_range(parent):
    parent.p1.setXRange(0,parent.ops['Lx'])
    parent.p1.setYRange(0,parent.ops['Ly'])
    parent.p2.setXRange(0,parent.ops['Lx'])
    parent.p2.setYRange(0,parent.ops['Ly'])
    parent.p3.setLimits(xMin=0,xMax=parent.Fcell.shape[1])
    parent.trange = np.arange(0, parent.Fcell.shape[1])

def make_colors(parent):
    parent.clabels = []
    ncells = len(parent.stat)
    allcols = np.random.random((ncells,1))
    b=0
    for names in parent.colors[:-1]:
        if b > 0:
            istat = np.zeros((ncells,1))
            if b<len(parent.colors)-2:
                for n in range(0,ncells):
                    istat[n] = parent.stat[n][names]
            else:
                istat = np.expand_dims(parent.probcell, axis=1)
            istat1 = np.percentile(istat,2)
            istat99 = np.percentile(istat,98)
            parent.clabels.append([istat1,
                                 (istat99-istat1)/2 + istat1,
                                 istat99])
            istat = istat - istat1
            istat = istat / (istat99-istat1)
            istat = np.maximum(0, np.minimum(1, istat))
            istat = istat / 1.3
            istat = istat + 0.1
            icols = 1 - istat
            allcols = np.concatenate((allcols, icols), axis=1)
        else:
            parent.clabels.append([0,0.5,1])
        b+=1
    parent.clabels.append([0,0.5,1])
    parent.ops_plot[3] = allcols
    # make colors for pairwise correlations
    bin  = int(parent.ops['tau'] * parent.ops['fs'] / 2)
    nb   = int(np.floor(parent.Spks.shape[1] / bin))
    parent.Sbin = parent.Spks[:,:nb*bin].reshape((ncells,bin,nb)).mean(axis=1)
    parent.Sbin = parent.Sbin - parent.Sbin.mean(axis=1)[:,np.newaxis]
    parent.Sstd = (parent.Sbin**2).sum(axis=1)
    #parent.ops_plot[4] = corrcols
    #parent.cc = cc

def boundary(ypix,xpix):
    ''' returns pixels of mask that are on the exterior of the mask '''
    ypix = np.expand_dims(ypix.flatten(),axis=1)
    xpix = np.expand_dims(xpix.flatten(),axis=1)
    npix = ypix.shape[0]
    idist = ((ypix - ypix.transpose())**2 + (xpix - xpix.transpose())**2)
    idist[np.arange(0,npix),np.arange(0,npix)] = 500
    nneigh = (idist==1).sum(axis=1) # number of neighbors of each point
    iext = (nneigh<4).flatten()
    return iext

def circle(med, r):
    ''' returns pixels of circle with radius 1.25x radius of cell (r)'''
    theta = np.linspace(0.0,2*np.pi,100)
    x = r*1.35 * np.cos(theta) + med[0]
    y = r*1.35 * np.sin(theta) + med[1]
    x = x.astype(np.int32)
    y = y.astype(np.int32)
    return x,y

def init_masks(parent):
    '''creates RGB masks using stat and puts them in M0 or M1 depending on
    whether or not iscell is True for a given ROI
    args:
        ops: mean_image, Vcorr
        stat: xpix,ypix,xext,yext
        iscell: vector with True if ROI is cell
        ops_plot: plotROI, view, color, randcols
    outputs:
        M0: ROIs that are True in iscell
        M1: ROIs that are False in iscell
    '''
    ops = parent.ops
    stat = parent.stat
    iscell = parent.iscell
    cols = parent.ops_plot[3]
    ncells = len(stat)
    Ly = ops['Ly']
    Lx = ops['Lx']
    Sroi  = np.zeros((2,Ly,Lx), np.float32)
    Sext   = np.zeros((2,Ly,Lx), np.float32)
    LamAll = np.zeros((Ly,Lx), np.float32)
    Lam    = np.zeros((2,3,Ly,Lx), np.float32)
    iExt   = -1 * np.ones((2,3,Ly,Lx), np.int32)
    iROI   = -1 * np.ones((2,3,Ly,Lx), np.int32)

    for n in range(ncells-1,-1,-1):
        ypix = stat[n]['ypix']
        if ypix is not None:
            xpix = stat[n]['xpix']
            yext = stat[n]['yext']
            xext = stat[n]['xext']
            lam = stat[n]['lam']
            lam = lam / lam.sum()
            i = int(1-iscell[n])
            # add cell on top
            iROI[i,2,ypix,xpix] = iROI[i,1,ypix,xpix]
            iROI[i,1,ypix,xpix] = iROI[i,0,ypix,xpix]
            iROI[i,0,ypix,xpix] = n
            # add outline to all layers
            iExt[i,2,yext,xext] = iExt[i,1,yext,xext]
            iExt[i,1,yext,xext] = iExt[i,0,yext,xext]
            iunder = iExt[i,1,yext,xext]
            iExt[i,0,yext,xext] = n
            #stat[n]['yext_overlap'] = np.append(stat[n]['yext_overlap'], yext[iunder>=0], axis=0)
            #stat[n]['xext_overlap'] = np.append(stat[n]['xext_overlap'], xext[iunder>=0], axis=0)
            #for k in np.unique(iunder[iunder>=0]):
            #    stat[k]['yext_overlap'] = np.append(stat[k]['yext_overlap'], yext[iunder==k], axis=0)
            #    stat[k]['xext_overlap'] = np.append(stat[k]['xext_overlap'], xext[iunder==k], axis=0)
            # add weighting to all layers
            Lam[i,2,ypix,xpix] = Lam[i,1,ypix,xpix]
            Lam[i,1,ypix,xpix] = Lam[i,0,ypix,xpix]
            Lam[i,0,ypix,xpix] = lam
            Sroi[i,ypix,xpix] = 1
            Sext[i,yext,xext] = 1
            LamAll[ypix,xpix] = lam

    LamMean = LamAll[LamAll>1e-10].mean()
    RGBall = np.zeros((2,cols.shape[1]+1,4,Ly,Lx,3), np.float32)
    Vback   = np.zeros((4,Ly,Lx), np.float32)
    RGBback = np.zeros((4,Ly,Lx,3), np.float32)

    for k in range(4):
        if k>0:
            if k==1:
<<<<<<< HEAD
                if 'meanImgE' not in ops:
                    ops = utils.enhanced_mean_image(ops)
                mimg = ops['meanImgE']
                S     = np.maximum(0,np.minimum(1, V*1.5))
=======
                if 0:
                    I = ops['meanImg']
                    Imed = signal.medfilt2d(I, 4*ops['diameter']+1)
                    I = I - Imed
                    Idiv = signal.medfilt2d(np.absolute(I), 4*ops['diameter']+1)
                    I = I / (1e-10 + Idiv)
                    mimg1 = -6
                    mimg99 = 6
                    mimg0 = I
                else:
                    mimg0 = ops['meanImg']
                    mimg0 = mimg0 - gaussian_filter(filters.minimum_filter(mimg0,50,mode='mirror'),
                                                      10,mode='mirror')
                    mimg0 = mimg0 / gaussian_filter(filters.maximum_filter(mimg0,50,mode='mirror'),
                                                  10,mode='mirror')
                    mimg1 = np.percentile(mimg0,1)
                    mimg99 = np.percentile(mimg0,99)
                mimg0 = mimg0[ops['yrange'][0]:ops['yrange'][1], ops['xrange'][0]:ops['xrange'][1]]
                mimg0 = (mimg0 - mimg1) / (mimg99 - mimg1)
                mimg0 = np.maximum(0,np.minimum(1,mimg0))
                mimg = mimg0.min() * np.ones((ops['Ly'],ops['Lx']),np.float32)
                mimg[ops['yrange'][0]:ops['yrange'][1],
                    ops['xrange'][0]:ops['xrange'][1]] = mimg0
>>>>>>> 6a04a5eb
            elif k==2:
                mimg = ops['meanImg']
                S = np.maximum(0,np.minimum(1, V*1.5))
                mimg1 = np.percentile(mimg,1)
                mimg99 = np.percentile(mimg,99)
                mimg     = (mimg - mimg1) / (mimg99 - mimg1)
                mimg = np.maximum(0,np.minimum(1,mimg))
            else:
                vcorr = ops['Vcorr']
                mimg1 = np.percentile(vcorr,1)
                mimg99 = np.percentile(vcorr,99)
                vcorr = (vcorr - mimg1) / (mimg99 - mimg1)
                mimg = mimg1 * np.ones((ops['Ly'],ops['Lx']),np.float32)
                mimg[ops['yrange'][0]:ops['yrange'][1],
                    ops['xrange'][0]:ops['xrange'][1]] = vcorr
                mimg = np.maximum(0,np.minimum(1,mimg))
            Vback[k-1,:,:] = mimg
            V = mimg
            V = np.expand_dims(V,axis=2)
        for i in range(2):
            Vorig = np.maximum(0, np.minimum(1, 0.75*Lam[i,0,:,:]/LamMean))
            Vorig = np.expand_dims(Vorig,axis=2)
            if k==3:
                S = np.expand_dims(Sext[i,:,:],axis=2)
                Va = np.maximum(0,np.minimum(1, V + S))
            else:
                S = np.expand_dims(Sroi[i,:,:],axis=2)
                if k>0:
                    S     = np.maximum(0,np.minimum(1, Vorig*1.5))
                    Va    = V
                else:
                    Va = Vorig
            for c in range(0,cols.shape[1]):
                H = cols[iROI[i,0,:,:],c]
                H = np.expand_dims(H,axis=2)
                hsv = np.concatenate((H,S,Va),axis=2)
                RGBall[i,c,k,:,:,:] = hsv_to_rgb(hsv)

    for k in range(3):
        H = np.zeros((Ly,Lx,1),np.float32)
        S = np.zeros((Ly,Lx,1),np.float32)
        V = np.expand_dims(Vback[k,:,:],axis=2)
        hsv = np.concatenate((H,S,V),axis=2)
        RGBback[k,:,:,:] = hsv_to_rgb(hsv)

    parent.RGBall = RGBall
    parent.RGBback = RGBback
    parent.Vback = Vback
    parent.iROI = iROI
    parent.iExt = iExt
    parent.Sroi = Sroi
    parent.Sext = Sext
    parent.Lam  = Lam
    parent.LamMean = LamMean

def corr_masks(parent):
    k = parent.ops_plot[1]
    c = parent.ops_plot[3].shape[1]
    n = parent.ichosen
    sn = parent.Sbin[n,:]
    snstd = (sn**2).mean()
    cc = np.dot(parent.Sbin, sn.T) / np.sqrt(np.dot(parent.Sstd,snstd))
    cc[n] = 0
    istat = cc
    parent.clabels[-1] = [istat.min(),
                         (istat.max()-istat.min())/2 + istat.min(),
                         istat.max()]
    istat = istat - istat.min()
    istat = istat / istat.max()
    istat = istat / 1.3
    istat = istat + 0.1
    cols = 1 - istat
    parent.ops_plot[4] = cols
    for i in range(2):
        H = cols[parent.iROI[i,0,:,:]]
        Vorig = np.maximum(0, np.minimum(1, 0.75*parent.Lam[i,0,:,:]/parent.LamMean))
        if k==0:
            S = parent.Sroi[i,:,:]
            V = Vorig
        elif k==3:
            S = parent.Sext[i,:,:]
            V = parent.Vback[k-1,:,:]
            V = np.maximum(0,np.minimum(1, V + S))
        else:
            S = np.maximum(0,np.minimum(1, Vorig*1.5))
            V = parent.Vback[k-1,:,:]
        H = np.expand_dims(H,axis=2)
        S = np.expand_dims(S,axis=2)
        V = np.expand_dims(V,axis=2)
        hsv = np.concatenate((H,S,V),axis=2)
        parent.RGBall[i,c,k,:,:,:] = hsv_to_rgb(hsv)

def draw_corr(parent):
    k = parent.ops_plot[1]
    c = parent.ops_plot[3].shape[1]
    cols = parent.ops_plot[4]
    for i in range(2):
        H = cols[parent.iROI[i,0,:,:]]
        Vorig = np.maximum(0, np.minimum(1, 0.75*parent.Lam[i,0,:,:]/parent.LamMean))
        if k==0:
            S = parent.Sroi[i,:,:]
            V = Vorig
        elif k==3:
            S = parent.Sext[i,:,:]
            V = parent.Vback[k-1,:,:]
            V = np.maximum(0,np.minimum(1, V + S))
        else:
            S = np.maximum(0,np.minimum(1, Vorig*1.5))
            V = parent.Vback[k-1,:,:]
        H = np.expand_dims(H,axis=2)
        S = np.expand_dims(S,axis=2)
        V = np.expand_dims(V,axis=2)
        hsv = np.concatenate((H,S,V),axis=2)
        parent.RGBall[i,c,k,:,:,:] = hsv_to_rgb(hsv)

def class_masks(parent):
    cols = parent.ops_plot[3]
    c = cols.shape[1] - 1
    k = parent.ops_plot[1]
    for i in range(2):
        H = cols[parent.iROI[i,0,:,:],c]
        if k<3:
            S = parent.Sroi[i,:,:]
        else:
            S = parent.Sext[i,:,:]
        V = np.maximum(0, np.minimum(1, 0.75*parent.Lam[i,0,:,:]/parent.LamMean))
        if k>0:
            V = parent.Vback[k-1,:,:]
            if k==3:
                V = np.maximum(0,np.minimum(1, V + S))
        H = np.expand_dims(H,axis=2)
        S = np.expand_dims(S,axis=2)
        V = np.expand_dims(V,axis=2)
        hsv = np.concatenate((H,S,V),axis=2)
        parent.RGBall[i,c,k,:,:,:] = hsv_to_rgb(hsv)

def flip_for_class(parent, iscell):
    ncells = iscell.size
    if (iscell==parent.iscell).sum() < 100:
        for n in range(ncells):
            if iscell[n] != parent.iscell[n]:
                parent.iscell[n] = iscell[n]
                parent.ichosen = n
                flip_cell(parent)
    else:
        parent.iscell = iscell
        init_masks(parent)

def make_chosen_ROI(M0, ypix, xpix, lam):
    v = lam
    M0[ypix,xpix,:] = np.resize(np.tile(v, 3), (3,ypix.size)).transpose()
    return M0

def make_chosen_circle(M0, ycirc, xcirc, col, sat):
    ncirc = ycirc.size
    pix = np.concatenate((col*np.ones((ncirc,1),np.float32),
                          sat*np.ones((ncirc,1), np.float32),
                          np.ones((ncirc,1), np.float32)),axis=1)
    M0[ycirc,xcirc,:] = hsv_to_rgb(pix)
    return M0

def draw_masks(parent): #ops, stat, ops_plot, iscell, ichosen):
    '''creates RGB masks using stat and puts them in M0 or M1 depending on
    whether or not iscell is True for a given ROI
    args:
        ops: mean_image, Vcorr
        stat: xpix,ypix
        iscell: vector with True if ROI is cell
        ops_plot: plotROI, view, color, randcols
    outputs:
        M0: ROIs that are True in iscell
        M1: ROIs that are False in iscell
    '''
    ncells  = parent.iscell.shape[0]
    plotROI = parent.ops_plot[0]
    view    = parent.ops_plot[1]
    color   = parent.ops_plot[2]
    cols    = parent.ops_plot[3]
    if view>0 and plotROI==0:
        M = [parent.RGBback[view-1,:,:,:],
             parent.RGBback[view-1,:,:,:]]
    else:
        wplot   = int(1-parent.iscell[parent.ichosen])
        M = [np.array(parent.RGBall[0,color,view,:,:,:]), np.array(parent.RGBall[1,color,view,:,:,:])]
        ypixA = np.zeros((0,),np.int32)
        xpixA = np.zeros((0,),np.int32)
        vbackA = np.zeros((0,3),np.float32)
        if view==0:
            ischosen = np.isin(parent.iROI[wplot,0,:,:], parent.imerge)
            M[wplot][ischosen,:] = 255
            #lam = parent.stat[n]['lam']
            #lam /= lam.sum()
            #lam = np.maximum(0, np.minimum(1, 0.75 * lam / parent.LamMean))
            #M[wplot] = make_chosen_ROI(M[wplot], ypix, xpix, lam)
        else:
            for n in parent.imerge:
                ypix = parent.stat[n]['ypix'].flatten()
                xpix = parent.stat[n]['xpix'].flatten()
                ypixA = np.concatenate((ypixA,ypix),axis=0)
                xpixA = np.concatenate((xpixA,xpix),axis=0)
                vbackA = np.concatenate((vbackA, parent.RGBback[view-1,ypix,xpix,:]),axis=0)
            M[wplot][ypixA,xpixA,:] = vbackA
            for n in parent.imerge:
                ycirc = parent.stat[n]['ycirc']
                xcirc = parent.stat[n]['xcirc']
                if color==cols.shape[1]:
                    col = parent.ops_plot[4][n]
                    sat = 0
                    M[wplot] = make_chosen_circle(M[wplot], ycirc, xcirc, col, sat)
                else:
                    col   = cols[n,color]
                    sat = 1
                    M[wplot] = make_chosen_circle(M[wplot], ycirc, xcirc, col, sat)
    return M[0],M[1]

def flip_cell(parent):
    cols = parent.ops_plot[3]
    n = parent.ichosen
    i = int(1-parent.iscell[n])
    i0 = 1-i
    # ROI stats
    lam  = parent.stat[n]['lam']
    ypix = parent.stat[n]['ypix']
    xpix = parent.stat[n]['xpix']
    yext = parent.stat[n]['yext']
    xext = parent.stat[n]['xext']
    # cell indices
    ipix = np.array((parent.iROI[i0,0,:,:]==n).nonzero()).astype(np.int32)
    ipix1 = np.array((parent.iROI[i0,1,:,:]==n).nonzero()).astype(np.int32)
    ipix2 = np.array((parent.iROI[i0,2,:,:]==n).nonzero()).astype(np.int32)
    # get rid of cell and push up overlaps
    parent.iROI[i0,0,ipix[0,:],ipix[1,:]] = parent.iROI[i0,1,ipix[0,:],ipix[1,:]]
    parent.iROI[i0,0,ipix1[0,:],ipix1[1,:]] = -1
    parent.iROI[i0,1,ipix[0,:],ipix[1,:]] = parent.iROI[i0,2,ipix[0,:],ipix[1,:]]
    parent.iROI[i0,1,ipix2[0,:],ipix2[1,:]] = -1
    parent.iROI[i0,2,ipix[0,:],ipix[1,:]] = -1
    parent.Lam[i0,0,ipix[0,:],ipix[1,:]]  = parent.Lam[i0,1,ipix[0,:],ipix[1,:]]
    parent.Lam[i0,0,ipix1[0,:],ipix1[1,:]] = 0
    parent.Lam[i0,1,ipix[0,:],ipix[1,:]]  = parent.Lam[i0,2,ipix[0,:],ipix[1,:]]
    parent.Lam[i0,1,ipix2[0,:],ipix2[1,:]] = 0
    parent.Lam[i0,2,ipix[0,:],ipix[1,:]]  = 0
    ipix = np.array((parent.iExt[i0,0,:,:]==n).nonzero()).astype(np.int32)
    ipix1 = np.array((parent.iExt[i0,1,:,:]==n).nonzero()).astype(np.int32)
    ipix2 = np.array((parent.iExt[i0,2,:,:]==n).nonzero()).astype(np.int32)
    parent.iExt[i0,0,ipix[0,:],ipix[1,:]] = parent.iExt[i0,1,ipix[0,:],ipix[1,:]]
    goodi = parent.iExt[i0,0,yext,xext]<0
    parent.iExt[i0,0,ipix1[0,:],ipix1[1,:]] = -1
    parent.iExt[i0,1,ipix[0,:],ipix[1,:]] = parent.iExt[i0,2,ipix[0,:],ipix[1,:]]
    parent.iExt[i0,1,ipix2[0,:],ipix2[1,:]] = -1
    parent.iExt[i0,2,ipix[0,:],ipix[1,:]] = -1
    # add cell to other side (on top) and push down overlaps
    parent.iROI[i,2,ypix,xpix] = parent.iROI[i,1,ypix,xpix]
    parent.iROI[i,1,ypix,xpix] = parent.iROI[i,0,ypix,xpix]
    parent.iROI[i,0,ypix,xpix] = n
    parent.iExt[i,2,yext,xext] = parent.iExt[i,1,yext,xext]
    parent.iExt[i,1,yext,xext] = parent.iExt[i,0,yext,xext]
    parent.iExt[i,0,yext,xext] = n
    parent.Lam[i,2,ypix,xpix]  = parent.Lam[i,1,ypix,xpix]
    parent.Lam[i,1,ypix,xpix]  = parent.Lam[i,0,ypix,xpix]
    parent.Lam[i,0,ypix,xpix]  = lam / lam.sum()
    yonly = ypix[~parent.stat[n]['overlap']]
    xonly = xpix[~parent.stat[n]['overlap']]
    parent.Sroi[i,ypix,xpix] = 1
    parent.Sroi[i0,yonly,xonly] = 0
    parent.Sext[i,yext,xext] = 1
    yonly = yext[goodi]
    xonly = xext[goodi]
    parent.Sext[i0,yonly,xonly] = 0

    for i in range(2):
        for c in range(cols.shape[1]):
            for k in range(4):
                if k<3:
                    H = cols[parent.iROI[i,0,ypix,xpix],c]
                    S = parent.Sroi[i,ypix,xpix]
                else:
                    H = cols[parent.iExt[i,0,ypix,xpix],c]
                    S = parent.Sext[i,ypix,xpix]
                if k==0:
                    V = np.maximum(0, np.minimum(1, 0.75*parent.Lam[i,0,ypix,xpix]/parent.LamMean))
                elif k==1 or k==2:
                    V = parent.Vback[k-1,ypix,xpix]
                    S = np.maximum(0, np.minimum(1, 1.5*0.75*parent.Lam[i,0,ypix,xpix]/parent.LamMean))
                elif k==3:
                    V = parent.Vback[k-1,ypix,xpix]
                    V = np.minimum(1, V + S)
                H = np.expand_dims(H.flatten(),axis=1)
                S = np.expand_dims(S.flatten(),axis=1)
                V = np.expand_dims(V.flatten(),axis=1)
                hsv = np.concatenate((H,S,V),axis=1)
                if k<3:
                    parent.RGBall[i,c,k,ypix,xpix,:] = hsv_to_rgb(hsv)
                else:
                    parent.RGBall[i,c,k,ypix,xpix,:] = hsv_to_rgb(hsv)


def ROI_index(ops, stat):
    '''matrix Ly x Lx where each pixel is an ROI index (-1 if no ROI present)'''
    ncells = len(stat)-1
    Ly = ops['Ly']
    Lx = ops['Lx']
    iROI = -1 * np.ones((Ly,Lx), dtype=np.int32)
    for n in range(ncells):
        ypix = stat[n]['ypix'][~stat[n]['overlap']]
        if ypix is not None:
            xpix = stat[n]['xpix'][~stat[n]['overlap']]
            iROI[ypix,xpix] = n
    return iROI

def make_colorbar():
    H = np.arange(0,100).astype(np.float32)
    H = H / (100*1.3)
    H = H + 0.1
    H = 1 - H
    H = np.expand_dims(H,axis=1)
    S = np.ones((100,1))
    V = np.ones((100,1))
    hsv = np.concatenate((H,S,V), axis=1)
    colormat = hsv_to_rgb(hsv)
    colormat = np.expand_dims(colormat, axis=0)
    colormat = np.tile(colormat,(20,1,1))
    return colormat<|MERGE_RESOLUTION|>--- conflicted
+++ resolved
@@ -202,36 +202,9 @@
     for k in range(4):
         if k>0:
             if k==1:
-<<<<<<< HEAD
                 if 'meanImgE' not in ops:
                     ops = utils.enhanced_mean_image(ops)
                 mimg = ops['meanImgE']
-                S     = np.maximum(0,np.minimum(1, V*1.5))
-=======
-                if 0:
-                    I = ops['meanImg']
-                    Imed = signal.medfilt2d(I, 4*ops['diameter']+1)
-                    I = I - Imed
-                    Idiv = signal.medfilt2d(np.absolute(I), 4*ops['diameter']+1)
-                    I = I / (1e-10 + Idiv)
-                    mimg1 = -6
-                    mimg99 = 6
-                    mimg0 = I
-                else:
-                    mimg0 = ops['meanImg']
-                    mimg0 = mimg0 - gaussian_filter(filters.minimum_filter(mimg0,50,mode='mirror'),
-                                                      10,mode='mirror')
-                    mimg0 = mimg0 / gaussian_filter(filters.maximum_filter(mimg0,50,mode='mirror'),
-                                                  10,mode='mirror')
-                    mimg1 = np.percentile(mimg0,1)
-                    mimg99 = np.percentile(mimg0,99)
-                mimg0 = mimg0[ops['yrange'][0]:ops['yrange'][1], ops['xrange'][0]:ops['xrange'][1]]
-                mimg0 = (mimg0 - mimg1) / (mimg99 - mimg1)
-                mimg0 = np.maximum(0,np.minimum(1,mimg0))
-                mimg = mimg0.min() * np.ones((ops['Ly'],ops['Lx']),np.float32)
-                mimg[ops['yrange'][0]:ops['yrange'][1],
-                    ops['xrange'][0]:ops['xrange'][1]] = mimg0
->>>>>>> 6a04a5eb
             elif k==2:
                 mimg = ops['meanImg']
                 S = np.maximum(0,np.minimum(1, V*1.5))
