language: python
os:
  - linux
python:
  - '3.7'
before_install:
  # Example from https://github.com/astrofrog/example-travis-conda/
  - wget http://repo.continuum.io/miniconda/Miniconda3-latest-Linux-x86_64.sh -O miniconda.sh
  - bash ./miniconda.sh -b
  - export PATH=~/miniconda3/bin:$PATH
  - conda update --yes conda
install:
<<<<<<< HEAD
  - conda env create -f environment_dev.yml
  - source activate suite2p-dev
=======
  - conda env create -f environment.yml
  - source activate suite2p
>>>>>>> f68e495e
  - python setup.py install
script:
  - python setup.py test

<|MERGE_RESOLUTION|>--- conflicted
+++ resolved
@@ -10,13 +10,8 @@
   - export PATH=~/miniconda3/bin:$PATH
   - conda update --yes conda
 install:
-<<<<<<< HEAD
-  - conda env create -f environment_dev.yml
-  - source activate suite2p-dev
-=======
   - conda env create -f environment.yml
   - source activate suite2p
->>>>>>> f68e495e
   - python setup.py install
 script:
   - python setup.py test
