--- conflicted
+++ resolved
@@ -7,49 +7,3 @@
 /state
 /cache
 /tmp/*
-
-/tmp
-/tmp
-/tmp
-/tmp
-/tmp
-/tmp
-/tmp
-/tmp
-/tmp
-/tmp
-/tmp
-/tmp
-/tmp
-/tmp
-/tmp
-/tmp
-/tmp
-/tmp
-/tmp
-/tmp
-/tmp
-/tmp
-/tmp
-/tmp
-/tmp
-/tmp
-/tmp
-/tmp
-/tmp
-/tmp
-/tmp
-/tmp
-/tmp
-/tmp
-/tmp
-/tmp
-/tmp
-/tmp
-/tmp
-/tmp
-<<<<<<< HEAD
-/tmp
-=======
->>>>>>> 9de7d7a3
-/tmp