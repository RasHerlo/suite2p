import setuptools

with open("README.md", "r") as fh:
    long_description = fh.read()

setuptools.setup(
    name="suite2p",
    version="0.7.5",
    author="Marius Pachitariu and Carsen Stringer",
    author_email="marius10p@gmail.com",
    description="Pipeline for calcium imaging",
    long_description=long_description,
    long_description_content_type="text/markdown",
    url="https://github.com/MouseLand/suite2p",
    packages=setuptools.find_packages(),
    setup_requires=[
      'pytest-runner',
    ],
    install_requires=[
      'numpy>=1.16',
      'numba>=0.43.1',
      'tbb',  # Parallel processing library used by numba.  Needed when installing numba from pip  https://github.com/numba/numba/issues/4068
      'matplotlib',
      'scipy',
      'h5py',
      'scikit-learn',
      'natsort',
      'rastermap>0.1.0',
      'tifffile',
<<<<<<< HEAD
      'scanimage-tiff-reader!=1.4.1',
      'tqdm',
=======
      'scanimage-tiff-reader',
      'pyqtgraph',
>>>>>>> bf1a0f51
    ],
    tests_require=[
      'pytest',
    ],
    extras_require={
      "docs": [
        'sphinx>=3.0',
        'sphinxcontrib-apidoc',
        'sphinx_rtd_theme',
      ],
      # Note: Available in pypi, but cleaner to install as pyqt from conda.
      "gui": [
        "pyqt5",
        "pyqt5-tools",
        "pyqt5.sip",
      ],
      # Note: Not currently available in pip: use conda to install.
      "mkl": [
        "mkl_fft>=1.0.10",
        "mkl>=2019.3",
      ],
      "data": [
        "dvc",
        "pydrive2",
      ],
    },
    include_package_data=True,
    classifiers=[
        "Programming Language :: Python :: 3",
        "License :: OSI Approved :: GNU General Public License v3 (GPLv3)",
        "Operating System :: OS Independent",
    ],
      entry_points = {
        'console_scripts': [
          'suite2p = suite2p.__main__:parse_arguments',
        ]
        },
)<|MERGE_RESOLUTION|>--- conflicted
+++ resolved
@@ -27,13 +27,9 @@
       'natsort',
       'rastermap>0.1.0',
       'tifffile',
-<<<<<<< HEAD
-      'scanimage-tiff-reader!=1.4.1',
       'tqdm',
-=======
       'scanimage-tiff-reader',
       'pyqtgraph',
->>>>>>> bf1a0f51
     ],
     tests_require=[
       'pytest',
