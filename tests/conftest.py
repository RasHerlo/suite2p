import pytest
import suite2p

from pathlib import Path


@pytest.fixture()
def data_dir():
    return Path(__file__).parent.parent.joinpath('data/test_data')


@pytest.fixture()
def default_ops(tmpdir, data_dir):
    """Initializes ops to be used for test. Also, uses tmpdir fixture to create a unique temporary dir for each test."""
    ops = suite2p.default_ops()
    ops['data_path'] = [data_dir]
    ops['save_path0'] = str(tmpdir)
<<<<<<< HEAD
    yield ops, str(tmpdir)
    tmpdir_path = Path(str(tmpdir))
    if tmpdir_path.is_dir():
        shutil.rmtree(tmpdir)
        print('Successful removal of tmp_path {}.'.format(tmpdir))
=======
    return ops
>>>>>>> 5ed8a1e3
<|MERGE_RESOLUTION|>--- conflicted
+++ resolved
@@ -15,12 +15,4 @@
     ops = suite2p.default_ops()
     ops['data_path'] = [data_dir]
     ops['save_path0'] = str(tmpdir)
-<<<<<<< HEAD
-    yield ops, str(tmpdir)
-    tmpdir_path = Path(str(tmpdir))
-    if tmpdir_path.is_dir():
-        shutil.rmtree(tmpdir)
-        print('Successful removal of tmp_path {}.'.format(tmpdir))
-=======
-    return ops
->>>>>>> 5ed8a1e3
+    return ops